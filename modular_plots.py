--- conflicted
+++ resolved
@@ -129,185 +129,7 @@
     return data["gas", "density"] * data["gas", "metallicity"] / 0.02  ## idk if this is the solar metallicity in enzo
 #-----------------------------------------------------------------------------------------------------
 
-<<<<<<< HEAD
-def make_density_projection_plot(ds, prefix, **kwargs):
-    axis = kwargs.get("axis", ['x','y','z']) # if axis not set, do all
-    box = kwargs.get("box", "")
-    center = kwargs.get("center", "")
-    appendix = kwargs.get("appendix", "")
-    width = kwargs.get("width", default_width)
-    resolution = kwargs.get("resolution", (1048,1048)) # correct for the nref11f box
-    basename = prefix + 'physical/' + ds.basename + appendix
-    if not (os.path.exists(prefix + 'physical/' )):
-        os.system("mkdir " + prefix + 'physical' )
-    for ax in axis:
-        if not (os.path.exists(prefix + 'physical')):
-            os.system("mkdir " + prefix + 'physical')
-        p = yt.ProjectionPlot(ds, ax, 'density', center=center, data_source=box, width=(width, 'kpc'))
-        frb = p.data_source.to_frb(width, resolution, center=center)
-        pickle.dump(frb['density'], open(basename + '_Projection_' + ax + '_density.cpkl','wb'), protocol=-1)
-        p.annotate_timestamp(corner='upper_left', redshift=True, draw_inset_box=True)
-        p.set_cmap(field="density", cmap=density_color_map)
-        p.set_unit(('gas','density'),'Msun/pc**2')
-        p.set_zlim("density", density_proj_min, density_proj_max)
-        p.annotate_scale(size_bar_args={'color':'white'})
-        p.hide_axes()
-        p.save(basename)
-
-def make_density_slice_plot(ds, prefix, **kwargs):
-    axis = kwargs.get("axis", ['x','y','z']) # if axis not set, do all
-    box = kwargs.get("box", "")
-    center = kwargs.get("center", "")
-    appendix = kwargs.get("appendix", "")
-    width = kwargs.get("width", default_width)
-    if not (os.path.exists(prefix + 'physical/' )):
-        os.system("mkdir " + prefix + 'physical' )
-    for ax in axis:
-        if not (os.path.exists(prefix + 'physical')):
-            os.system("mkdir " + prefix + 'physical')
-        p = yt.SlicePlot(ds, ax, 'density', center=center, data_source=box, width=(width, 'kpc'))
-        p.annotate_timestamp(corner='upper_left', redshift=True, draw_inset_box=True)
-        p.set_cmap(field="density", cmap=density_color_map)
-        p.set_unit(('gas','density'),'Msun/pc**3')
-        p.set_zlim("density", density_slc_min, density_slc_max)
-        p.annotate_scale(size_bar_args={'color':'white'})
-        p.hide_axes()
-        p.save(prefix + 'physical/' + ds.basename + appendix)
-
-def make_metal_slice_plot(ds, prefix, **kwargs):
-    axis = kwargs.get("axis", ['x','y','z']) # if axis not set, do all
-    box = kwargs.get("box", "")
-    center = kwargs.get("center", "")
-    appendix = kwargs.get("appendix", "")
-    width = kwargs.get("width", default_width)
-    if not (os.path.exists(prefix + 'physical/' )):
-        os.system("mkdir " + prefix + 'physical/' )
-    for ax in axis:
-        if not (os.path.exists(prefix + 'physical/')):
-            os.system("mkdir " + prefix + 'physical/')
-        p = yt.SlicePlot(ds, ax, 'metallicity', center=center, data_source=box, width=(width, 'kpc'))
-        p.annotate_timestamp(corner='upper_left', redshift=True, draw_inset_box=True)
-        p.set_cmap(field="metallicity", cmap=metal_color_map)
-        p.set_zlim("metallicity", metal_min, metal_max)
-        p.annotate_scale(size_bar_args={'color':'white'})
-        p.hide_axes()
-        p.save(prefix + 'physical/' + ds.basename + appendix)
-
-def make_metal_projection_plot(ds, prefix, **kwargs):
-    axis = kwargs.get("axis", ['x','y','z']) # if axis not set, do all
-    box = kwargs.get("box", "")
-    center = kwargs.get("center", "")
-    appendix = kwargs.get("appendix", "")
-    width = kwargs.get("width", default_width)
-    resolution = kwargs.get("resolution", (1048,1048)) # correct for the nref11f box
-    basename = prefix + 'physical/' + ds.basename + appendix
-    if not (os.path.exists(prefix + 'physical/' )):
-        os.system("mkdir " + prefix + 'physical/' )
-    for ax in axis:
-        if not (os.path.exists(prefix + 'physical/')):
-            os.system("mkdir " + prefix + 'physical/')
-        p = yt.ProjectionPlot(ds, ax,('gas','metallicity'),weight_field=("gas","density"),\
-                            center=center, data_source=box, width=(width, 'kpc'))
-        frb = p.data_source.to_frb(width, resolution, center=center)
-        pickle.dump(frb['gas', 'metallicity'], open(basename + '_Projection_' + ax + '_metallicity_density.cpkl','wb'), protocol=-1)
-        p.annotate_timestamp(corner='upper_left', redshift=True, draw_inset_box=True)
-        p.set_cmap(field="metallicity", cmap=metal_color_map)
-        p.set_zlim("metallicity", metal_min, metal_max)
-        p.annotate_scale(size_bar_args={'color':'white'})
-        p.hide_axes()
-        p.save(basename)
-
-def make_metal_density_projection_plot(ds, prefix, **kwargs):
-    axis = kwargs.get("axis", ['x','y','z']) # if axis not set, do all
-    box = kwargs.get("box", "")
-    center = kwargs.get("center", "")
-    appendix = kwargs.get("appendix", "")
-    width = kwargs.get("width", default_width)
-    resolution = kwargs.get("resolution", (1048,1048)) # correct for the nref11f box
-    basename = prefix + 'physical/' + ds.basename + appendix
-    if not (os.path.exists(prefix + 'physical/' )):
-        os.system("mkdir " + prefix + 'physical/' )
-    for ax in axis:
-        if not (os.path.exists(prefix + 'physical/')):
-            os.system("mkdir " + prefix + 'physical/')
-        p = yt.ProjectionPlot(ds, ax,('gas','metal_density'),\
-                            center=center, data_source=box, width=(width, 'kpc'))
-        frb = p.data_source.to_frb(width, resolution, center=center)
-        cPickle.dump(frb['gas', 'metal_density'], open(basename + '_Projection_' + ax + '_metal_density.cpkl','wb'), protocol=-1)
-        p.annotate_timestamp(corner='upper_left', redshift=True, draw_inset_box=True)
-        p.set_unit(('gas','metal_density'),'Msun/pc**2')
-        p.set_cmap(field="metal_density", cmap=metal_color_map)
-        p.set_zlim("metal_density", metal_density_min, metal_density_max)
-        p.annotate_scale(size_bar_args={'color':'white'})
-        p.hide_axes()
-        p.save(basename)
-
-def make_temperature_slice_plot(ds, prefix, **kwargs):
-    axis = kwargs.get("axis", ['x','y','z']) # if axis not set, do all
-    box = kwargs.get("box", "")
-    center = kwargs.get("center", "")
-    appendix = kwargs.get("appendix", "")
-    width = kwargs.get("width", default_width)
-    if not (os.path.exists(prefix + 'physical/' )):
-        os.system("mkdir " + prefix + 'physical/' )
-    for ax in axis:
-        if not (os.path.exists(prefix + 'physical/')):
-            os.system("mkdir " + prefix + 'physical/')
-        p = yt.SlicePlot(ds, ax, 'temperature', center=center, data_source=box, width=(width, 'kpc'))
-        p.annotate_timestamp(corner='upper_left', redshift=True, draw_inset_box=True)
-        p.set_cmap(field="temperature", cmap=temperature_color_map)
-        p.set_zlim("temperature", temperature_min, temperature_max)
-        p.annotate_scale(size_bar_args={'color':'white'})
-        p.hide_axes()
-        p.save(prefix + 'physical/' + ds.basename + appendix)
-
-def make_temperature_projection_plot(ds, prefix, **kwargs):
-    axis = kwargs.get("axis", ['x','y','z']) # if axis not set, do all
-    box = kwargs.get("box", "")
-    center = kwargs.get("center", "")
-    appendix = kwargs.get("appendix", "")
-    width = kwargs.get("width", default_width)
-    resolution = kwargs.get("resolution", (1048,1048)) # correct for the nref11f box
-    basename = prefix + 'physical/' + ds.basename + appendix
-    if not (os.path.exists(prefix + 'physical/' )):
-        os.system("mkdir " + prefix + 'physical/' )
-    for ax in axis:
-        if not (os.path.exists(prefix + 'physical/')):
-            os.system("mkdir " + prefix + 'physical/')
-        p = yt.ProjectionPlot(ds, ax,('gas','temperature'), weight_field=("gas","density"),\
-                              center=center, data_source=box, width=(width, 'kpc'))
-        frb = p.data_source.to_frb(width, resolution, center=center)
-        pickle.dump(frb['gas', 'temperature'], open(basename + '_Projection_' + ax + '_temperature_density.cpkl','wb'), protocol=-1)
-        p.annotate_timestamp(corner='upper_left', redshift=True, draw_inset_box=True)
-        p.set_cmap(field="temperature", cmap=temperature_color_map)
-        p.set_zlim("temperature", temperature_min, temperature_max)
-        p.annotate_scale(size_bar_args={'color':'white'})
-        p.hide_axes()
-        p.save(basename)
-
-def make_entropy_slice_plot(ds, prefix, **kwargs):
-    axis = kwargs.get("axis", ['x','y','z']) # if axis not set, do all
-    box = kwargs.get("box", "")
-    center = kwargs.get("center", "")
-    appendix = kwargs.get("appendix", "")
-    width = kwargs.get("width", default_width)
-    if not (os.path.exists(prefix + 'physical/' )):
-        os.system("mkdir " + prefix + 'physical/' )
-    for ax in axis:
-        if not (os.path.exists(prefix + 'physical/' )):
-            os.system("mkdir " + prefix + 'physical/')
-        p = yt.SlicePlot(ds, ax, 'entropy', center=center, data_source=box, width=(width, 'kpc'))
-        p.annotate_timestamp(corner='upper_left', redshift=True, draw_inset_box=True)
-        p.set_cmap(field="entropy", cmap=entropy_color_map)
-        p.set_zlim("entropy", entropy_min, entropy_max)
-        p.annotate_scale(size_bar_args={'color':'white'})
-        p.hide_axes()
-        p.save(prefix + 'physical/' + ds.basename + appendix)
-
-def make_hi_plots(ds, prefix, **kwargs):
-=======
 def make_projection_plot(ds, prefix, field, zmin, zmax, cmap, **kwargs):
->>>>>>> 5fc76d49
     axis = kwargs.get("axis", ['x','y','z']) # if axis not set, do all
     box = kwargs.get("box", "")
     center = kwargs.get("center", "")
@@ -319,41 +141,6 @@
         basename = prefix + 'ions/' + ds.basename + appendix
         if not (os.path.exists(prefix + 'ions/' )):
             os.system("mkdir " + prefix + 'ions/' )
-<<<<<<< HEAD
-        p = yt.ProjectionPlot(ds, ax, 'H_p0_number_density', center=center, data_source=box, width=(width,'kpc'))
-        frb = p.data_source.to_frb(width, resolution, center=center)
-        pickle.dump(frb['H_p0_number_density'], open(basename + '_Projection_' + ax + '_H_p0_number_density.cpkl','wb'), protocol=-1)
-        p.annotate_timestamp(corner='upper_left', redshift=True, draw_inset_box=True)
-        p.set_cmap(field="H_p0_number_density", cmap=h1_color_map)
-        p.set_zlim("H_p0_number_density",h1_proj_min, h1_proj_max)
-        p.annotate_scale(size_bar_args={'color':'white'})
-        p.hide_axes()
-        pp = p.plots['H_p0_number_density']
-        colorbar = pp.cb
-        p._setup_plots()
-        colorbar.set_ticks([1e13,1e15,1e17,1e19,1e21,1e23])
-        colorbar.set_ticklabels(['13','15','17','19','21','23'])
-        colorbar.ax.tick_params(labelsize=20)
-        p.save(basename)
-
-def make_o6_plots(ds, prefix, **kwargs):
-    axis = kwargs.get("axis", ['x','y','z']) # if axis not set, do all
-    box = kwargs.get("box", "")
-    center = kwargs.get("center", "")
-    appendix = kwargs.get("appendix", "")
-    width = kwargs.get("width", default_width)
-    resolution = kwargs.get("resolution", (1048,1048)) # correct for the nref11f box
-    basename = prefix + 'ions/' + ds.basename + '_OVI' + appendix
-    if not (os.path.exists(prefix + 'ions/' )):
-        os.system("mkdir " + prefix + 'ions/' )
-    for ax in axis:
-        if not (os.path.exists(prefix + 'ions/' )):
-            os.system("mkdir " + prefix + 'ions/' )
-        p = yt.ProjectionPlot(ds, ax, 'O_p5_number_density', center=center, data_source=box, width=(width,'kpc'))
-        frb = p.data_source.to_frb(width, resolution, center=center)
-        pickle.dump(frb['O_p5_number_density'], \
-                     open(basename + '_Projection_' + ax + '_O_p5_number_density.cpkl','wb'), protocol=-1)
-=======
     else:
         basename = prefix + 'physical/' + ds.basename + appendix
         if not (os.path.exists(prefix + 'physical/' )):
@@ -373,7 +160,6 @@
                 p = yt.ProjectionPlot(ds, ax, field, center=center, data_source=box, weight_field=("gas","density"), width=(width, 'kpc'))
             p.set_zlim(field, zmin, zmax)
             p.set_cmap(field=field, cmap=cmap)
->>>>>>> 5fc76d49
         p.annotate_timestamp(corner='upper_left', redshift=True, draw_inset_box=True)
         if field == 'HI' or field == 'H_p0_number_density':
             plot = p.plots['H_p0_number_density']
@@ -405,66 +191,6 @@
         basename = prefix + 'ions/' + ds.basename + appendix
         if not (os.path.exists(prefix + 'ions/' )):
             os.system("mkdir " + prefix + 'ions/' )
-<<<<<<< HEAD
-        p = yt.ProjectionPlot(ds, ax, 'C_p3_number_density', center=center, data_source=box, width=(width,'kpc'))
-        frb = p.data_source.to_frb(width, resolution, center=center)
-        pickle.dump(frb['C_p3_number_density'], \
-                         open(basename + '_Projection_' + ax + '_C_p3_number_density.cpkl','wb'), protocol=-1)
-        p.annotate_timestamp(corner='upper_left', redshift=True, draw_inset_box=True)
-        p.set_cmap(field="C_p3_number_density", cmap=c4_color_map)
-        p.set_zlim("C_p3_number_density", c4_min, c4_max)
-        p.annotate_scale(size_bar_args={'color':'white'})
-        p.hide_axes()
-        p.save(basename)
-
-def make_si2_plots(ds, prefix, **kwargs):
-    axis = kwargs.get("axis", ['x','y','z']) # if axis not set, do all
-    box = kwargs.get("box", "")
-    center = kwargs.get("center", "")
-    appendix = kwargs.get("appendix", "")
-    width = kwargs.get("width", default_width)
-    resolution = kwargs.get("resolution", (1048,1048)) # correct for the nref11f box
-    basename = prefix + 'ions/' + ds.basename + '_SiII' + appendix
-    if not (os.path.exists(prefix + 'ions/' )):
-        os.system("mkdir " + prefix + 'ions/' )
-    for ax in axis:
-        if not (os.path.exists(prefix + 'ions/' )):
-            os.system("mkdir " + prefix + 'ions/' )
-        p = yt.ProjectionPlot(ds, ax, 'Si_p1_number_density', center=center, data_source=box, width=(width,'kpc'))
-        frb = p.data_source.to_frb(width, resolution, center=center)
-        pickle.dump(frb['Si_p1_number_density'], \
-                         open(basename + '_Projection_' + ax + '_Si_p1_number_density.cpkl','wb'), protocol=-1)
-        p.annotate_timestamp(corner='upper_left', redshift=True, draw_inset_box=True)
-        p.set_cmap(field="Si_p1_number_density", cmap=c4_color_map)
-        p.set_zlim("Si_p1_number_density", c4_min, c4_max)
-        p.annotate_scale(size_bar_args={'color':'white'})
-        p.hide_axes()
-        p.save(basename)
-
-def make_si3_plots(ds, prefix, **kwargs):
-    axis = kwargs.get("axis", ['x','y','z']) # if axis not set, do all
-    box = kwargs.get("box", "")
-    center = kwargs.get("center", "")
-    appendix = kwargs.get("appendix", "")
-    width = kwargs.get("width", default_width)
-    resolution = kwargs.get("resolution", (1048,1048)) # correct for the nref11f box
-    basename = prefix + 'ions/' + ds.basename + '_SiIII' + appendix
-    if not (os.path.exists(prefix + 'ions/' )):
-        os.system("mkdir " + prefix + 'ions/' )
-    for ax in axis:
-        if not (os.path.exists(prefix + 'ions/' )):
-            os.system("mkdir " + prefix + 'ions/' )
-        p = yt.ProjectionPlot(ds, ax, 'Si_p2_number_density', center=center, data_source=box, width=(width,'kpc'))
-        frb = p.data_source.to_frb(width, resolution, center=center)
-        pickle.dump(frb['Si_p2_number_density'], \
-                         open(basename + '_Projection_' + ax + '_Si_p2_number_density.cpkl','wb'), protocol=-1)
-        p.annotate_timestamp(corner='upper_left', redshift=True, draw_inset_box=True)
-        p.set_cmap(field="Si_p2_number_density", cmap=si3_color_map)
-        p.set_zlim("Si_p2_number_density", si3_min, si3_max)
-        p.annotate_scale(size_bar_args={'color':'white'})
-        p.hide_axes()
-        p.save(prefix + 'ions/' + ds.basename + '_SiIII' + appendix)
-=======
     else:
         basename = prefix + 'physical/' + ds.basename + appendix
         if not (os.path.exists(prefix + 'physical/' )):
@@ -489,7 +215,6 @@
         #frb = s.data_source.to_frb(width, resolution, center=center)
         #cPickle.dump(frb[field], open(basename + '_Slice_' + ax + '_' + field + '.cpkl','wb'), protocol=-1)
 
->>>>>>> 5fc76d49
 
 #-----------------------------------------------------------------------------------------------------
 
